## Changelog

<<<<<<< HEAD
### 1.0.0 (unreleased)

- Add stack instance for Data.Set.Set.


### 0.9.5.1

- Relaxed upper bound on *exceptions*.

=======
### 0.9.5.{1,2}

- Relax upper bound on exceptions
>>>>>>> 8b5f69cd

### 0.9.5

- Provide Optional as a replacement for OrNil. Exports of the latter
  have been fixed.
- Provide utility function `raiseError`: Its argument will be thrown as
  an error in Lua.
- Add `modifyLuaError`: The function lives in Foreign.Lua.Error and
  allows to alter error messages. This is most useful for amending
  errors with additional information.
- Fixed a bug in `toList` which left a element on the stack if
  deserializing that element lead to an error. This also affected the
  FromLuaStack instance for lists.
- Fixed a bug in `pairsFromTable` which left a key-value pair on the
  stack if either of them could not be read into the expected type. This
  also affected the FromLuaStack instance for Map.

### 0.9.4

- Make Lua an instance of MonadMask: MonadMask from Control.Monad.Catch
  allows to mask asynchronous exceptions. This allows to define a
  finalizer for Lua operations.
- Add functions and constants to refer to stack indices: The functions
  `nthFromBottom`, `nthFromTop` as well as the constants `stackTop` and
  `stackBottom` have been introduced. Numeric constants are less clear,
  and named constants can aid readability.
- Add type OrNil: This type can be used when dealing with optional
  arguments to Lua functions.
- Add function absindex: it converts the acceptable index `idx` into an
  equivalent absolute index (that is, one that does not depend on the
  stack top). The function calls `lua_absindex` when compiled with Lua
  5.2 or later; for Lua 5.1, it is reimplemented in Haskell.
- Functions in `tasty` which have been deprecated have been replaced
  with non-deprecated alternatives.


### 0.9.3

- Re-export more FunctionCalling helpers in `Foreign.Lua`: The typeclass
  `ToHaskellFunction` and the helper function `toHaskellFunction` are
  useful when working with functions. Importing them separately from
  `Foreign.Lua.FunctionCalling` was an unnecessary burden; they are
  therefor now re-exported by the main module.
- Export registry-relatd constants `refnil` and `noref`: The constants
  are related to Lua's registry functions (`ref` and `unref`).
- Add helper to convert functions into CFunction: A new helper
  `wrapHaskellFunction` is provided. It expects a
  HaskellImportedFunction userdata (as produced by
  `pushHaskellFunction`) on top of the stack and replaces it with a C
  function. The new function converts error values generated with
  `lerror` into Lua errors, i.e. it calls `lua_error`.
- Add utility function `setglobal'`: It works like `setglobal`, but
  works with packages and nested tables (dot-notation only).

### 0.9.2

- Add cabal flag 'export-dynamic': Default behavior is to include all symbols in
  the dynamic symbol table, as this enables users to load dynamic lua libraries.
  However, it is sometimes desirable to disable, e.g., when compiling a fully
  static binary. See jgm/pandoc#3986.

### 0.9.1

- Increase user-friendlyness of error messages: The error message returned by
  `toHaskellFunction` hinted at the fact that the failing function is a Haskell
  function. This is mostly unnecessary information and might have confused
  users.

### 0.9.0

- Added cabal flag to allow fully safe garbage collection: Lua garbage
  collection can occur in most of the API functions, even in those usually not
  calling back into haskell and hence marked as optimizable. The effect of this
  is that finalizers which call Haskell functions will cause the program to
  hang. A new flag `allow-unsafe-gc` is introduced and enabled by default.
  Disabling this flag will mark more C API functions as potentially calling back
  into Haskell. This has a serious performance impact.
- `FromLuaStack` and `ToLuaStack` instances for lazy ByteStrings are added.
- None-string error messages are handled properly: Lua allows error messages to
  be of any type, but the haskell error handlers expected string values. Tables,
  booleans, and other non-string values are now handled as well and converted to
  strings.

### 0.8.0

- Use newtype definitions instead of type aliases for LuaNumber and LuaInteger.
  This makes it easier to ensure the correct numeric instances in situations
  where Lua might have been compiled with 32-bit numbers.
- Instances of `FromLuaStack` and `ToLuaStack` for `Int` are removed. The
  correctness of these instances cannot be guaranteed if Lua was compiled with a
  non-standard integer type.

### 0.7.1

- The flag `lua_32bits` was added to allow users to compile Lua for 32-bit
  systems.
- When reading a list, throw an error if the lua value isn't a table instead of
  silently returning an empty list.

### 0.7.0

- Tuples from pairs to octuples have been made instances of `FromLuaStack` and
  `ToLuaStack`.
- New functions `dostring` and `dofile` are provided to load and run strings and
  files in a single step.
- `LuaStatus` was renamed to `Status`, the *Lua* prefix was removed from its
  type constructors.
- The constructor `ErrFile` was added to `Status`. It is returned by `loadfile`
  if the file cannot be read.
- Remove unused FFI bindings and unused types, including all functions unsafe to
  use from within Haskell and the library functions added with 0.5.0. Users with
  special requirements should define their own wrappers and raw bindings.
- The module *Foreign.Lua.Api.SafeBindings* was merge into
  *Foreign.Lua.Api.RawBindings*.
- FFI bindings are changed to use newtypes where sensible, most notably
  `StackIndex`, `NumArgs`, and `NumResults`, but also the newly introduced
  newtypes `StatusCode`, `TypeCode`, and `LuaBool`.
- Add functions `tointegerx` and `tonumberx` which can be used to get and check
  values from the stack in a single step.
- The signature of `concat` was changed from `Int -> Lua ()` to
  `NumArgs -> Lua ()`.
- The signature of `loadfile` was changed from `String -> Lua Int` to
  `String -> Lua Status`. 
- The type `LTYPE` was renamed to `Type`, its constructors were renamed to
  follow the pattern `Type<Typename>`. `LuaRelation` was renamed to
  `RelationalOperator`, the *Lua* prefix was removed from its constructors.
- Add function `tolist` to allow getting a generic list from the stack without
  having to worry about the overlapping instance with `[Char]`.


### 0.6.0

* Supported Lua Versions now include Lua 5.2 and Lua 5.3. LuaJIT and Lua 5.1
  remain supported as well.
* Flag `use-pkgconfig` was added to allow discovery of library and include paths
  via pkg-config. Setting a specific Lua version flag now implies `system-lua`.
  (Sean Proctor)
* The module was renamed from `Scripting.Lua` to `Foreign.Lua`. The code is now
  split over multiple sub-modules. Files processed with hsc2hs are restricted to
  Foreign.Lua.Api.
* A `Lua` monad (reader monad over LuaState) is introduced. Functions which took
  a LuaState as their first argument are changed into monadic functions within
  that monad.
* Error handling has been redesigned completely. A new LuaException was
  introduced and is thrown in unexpected situations. Errors in lua which are
  leading to a `longjmp` are now caught with the help of additional C wrapper
  functions. Those no longer lead to uncontrolled program termination but are
  converted into a LuaException.
* `peek` no longer returns `Maybe a` but just `a`. A LuaException is thrown if
  an error occurs (i.e. in situtations where Nothing would have been returned
  previously).
* The `StackValue` typeclass has been split into `FromLuaStack` and
  `ToLuaStack`. Instances not satisfying the law `x == push x *> peek (-1)` have
  been dropped.
* Documentation of API functions was improved. Most docstrings have been copied
  from the official Lua manual, enriched with proper markup and links, and
  changed to properly describe hslua specifics when necessary.
* Example programs have been moved to a separate repository.
* Unused files were removed. (Sean Proctor)

### 0.5.0

* New raw functions for `luaopen_base`, `luaopen_package`, `luaopen_string`,
  `luaopen_table`, `luaopen_math`, `luaopen_io`, `luaopen_os`, `luaopen_debug`
  and their high-level wrappers (with names `openbase`, `opentable` etc.)
  implemented.
* Remove custom versions of `loadfile` and `loadstring`.
* Drop support for GHC versions < 7.8, avoid compiler warnings.
* Ensure no symbols are stripped when linking the bundled lua interpreter.
* Simplify `tostring` function definition. (Sean Proctor)
* Explicitly deprecate `strlen`. (Sean Proctor)
* Add links to lua documentation for functions wrapping the official lua C API.
  (Sean Proctor).

### 0.4.1

* Bugfix(#30): `tolist` wasn't popping elements of the list from stack.

### 0.4.0

* `pushstring` and `tostring` now uses `ByteString` instead of `[Char]`.
* `StackValue [Char]` instance is removed, `StackValue ByteString` is added.
* `StackValue a => StackValue [a]` instance is added. It pushes a Lua array to
  the stack. `pushlist`, `islist` and `tolist` functions are added.
* Type errors in Haskell functions now propagated differently. See the
  `Scripting.Lua` documentation for detailed explanation. This should fix
  segfaults reported several times.
* `lua_error` function is removed, it's never safe to call in Haskell.

Related issues and pull requests: #12, #26, #24, #23, #18.

### 0.3.14

* Pkgconf-based setup removed. Cabal is now using `extra-libraries` to link with Lua.
* `luajit` flag is added to link hslua with LuaJIT.

### 0.3.13

* Small bugfix related with GHCi running under Windows.

### 0.3.12

* `pushrawhsfunction` and `registerrawhsfunction` functions are added.
* `apicheck` flag is added to Cabal package to enable Lua API checking. (useful for debugging)

### 0.3.11

* `luaL_ref` and `luaL_unref` functions are added.<|MERGE_RESOLUTION|>--- conflicted
+++ resolved
@@ -1,20 +1,12 @@
 ## Changelog
 
-<<<<<<< HEAD
 ### 1.0.0 (unreleased)
 
 - Add stack instance for Data.Set.Set.
 
-
-### 0.9.5.1
+### 0.9.5.{1,2}
 
 - Relaxed upper bound on *exceptions*.
-
-=======
-### 0.9.5.{1,2}
-
-- Relax upper bound on exceptions
->>>>>>> 8b5f69cd
 
 ### 0.9.5
 
